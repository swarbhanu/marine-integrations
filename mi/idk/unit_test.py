#! /usr/bin/env python

"""
@file coi-services/ion/idk/unit_test.py
@author Bill French
@brief Base classes for instrument driver tests.  
"""

# Import pyon first for monkey patching.
from mi.core.log import get_logger ; log = get_logger()

from mock import patch
from pyon.core.bootstrap import CFG

import re
import os
import time
import unittest
from sets import Set

from os.path import basename

import gevent
from gevent import spawn
from gevent.event import AsyncResult
import subprocess

from pyon.container.cc import Container
from pyon.util.int_test import IonIntegrationTestCase

from ion.agents.port.logger_process import EthernetDeviceLogger
from ion.agents.instrument.driver_process import DriverProcess, DriverProcessType

from mi.idk.comm_config import CommConfig
from mi.idk.config import Config
from mi.idk.common import Singleton
from mi.idk.instrument_agent_client import InstrumentAgentClient
from mi.idk.instrument_agent_client import InstrumentAgentDataSubscribers
from mi.idk.instrument_agent_client import InstrumentAgentEventSubscribers

from ion.agents.instrument.instrument_agent import InstrumentAgentEvent

from mi.idk.exceptions import TestNotInitialized
from mi.idk.exceptions import TestNoCommConfig
from mi.idk.exceptions import TestNoDeployFile
from mi.idk.exceptions import PortAgentTimeout
from mi.idk.exceptions import MissingConfig
from mi.idk.exceptions import MissingExecutable
from mi.idk.exceptions import FailedToLaunch
from mi.idk.exceptions import NoContainer
from mi.core.exceptions import InstrumentException

from mi.core.instrument.instrument_driver import DriverAsyncEvent

from interface.objects import AgentCommand
from interface.services.dm.ipubsub_management_service import PubsubManagementServiceClient
from pyon.public import StreamSubscriberRegistrar
from pyon.event.event import EventSubscriber, EventPublisher

from mi.core.log import get_logger ; log = get_logger()
from interface.services.icontainer_agent import ContainerAgentClient
from pyon.agent.agent import ResourceAgentClient

from ion.agents.instrument.instrument_agent import InstrumentAgentState
from pyon.core.exception import InstParameterError
from interface.objects import StreamQuery
from ion.agents.instrument.direct_access.direct_access_server import DirectAccessTypes

from ion.agents.instrument.common import InstErrorCode
from mi.core.instrument.instrument_driver import DriverConnectionState

from mi.core.instrument.instrument_driver import DriverAsyncEvent
#from pyon.net.channel import ChannelError
from mi.core.exceptions import InstrumentParameterException

from ion.agents.port.port_agent_process import PortAgentProcess
class InstrumentDriverTestConfig(Singleton):
    """
    Singleton driver test config object.
    """
    driver_module  = None
    driver_class   = None

    working_dir    = "/tmp/" # requires trailing / or it messes up the path. should fix.

    delimeter      = ['<<','>>']
    logger_timeout = 15

    driver_process_type = DriverProcessType.PYTHON_MODULE
    instrument_agent_resource_id = None
    instrument_agent_name = None
    instrument_agent_module = 'ion.agents.instrument.instrument_agent'
    instrument_agent_class = 'InstrumentAgent'
    instrument_agent_packet_config = None
    instrument_agent_stream_encoding = 'ION R2'
    instrument_agent_stream_definition = None
    
    container_deploy_file = 'res/deploy/r2deploy.yml'
    
    initialized   = False
    
    def initialize(self, *args, **kwargs):
        self.driver_module = kwargs.get('driver_module')
        self.driver_class  = kwargs.get('driver_class')
        if kwargs.get('working_dir'):
            self.working_dir = kwargs.get('working_dir')
        if kwargs.get('delimeter'):
            self.delimeter = kwargs.get('delimeter')
        
        self.instrument_agent_resource_id = kwargs.get('instrument_agent_resource_id')
        self.instrument_agent_name = kwargs.get('instrument_agent_name')
        self.instrument_agent_packet_config = kwargs.get('instrument_agent_packet_config')
        self.instrument_agent_stream_definition = kwargs.get('instrument_agent_stream_definition')
        if kwargs.get('instrument_agent_module'):
            self.instrument_agent_module = kwargs.get('instrument_agent_module')
        if kwargs.get('instrument_agent_class'):
            self.instrument_agent_class = kwargs.get('instrument_agent_class')
        if kwargs.get('instrument_agent_stream_encoding'):
            self.instrument_agent_stream_encoding = kwargs.get('instrument_agent_stream_encoding')

        if kwargs.get('container_deploy_file'):
            self.container_deploy_file = kwargs.get('container_deploy_file')

        if kwargs.get('logger_timeout'):
            self.container_deploy_file = kwargs.get('logger_timeout')

        if kwargs.get('driver_process_type'):
            self.container_deploy_file = kwargs.get('driver_process_type')
        
        self.initialized = True

class InstrumentDriverTestCase(IonIntegrationTestCase):
    """
    Base class for instrument driver tests
    """
    
    # configuration singleton
    test_config = InstrumentDriverTestConfig()
    
    @classmethod
    def initialize(cls, *args, **kwargs):
        """
        Initialize the test_configuration singleton
        """
        cls.test_config.initialize(*args,**kwargs)
    
    # Port agent process object.
    port_agent = None
    
    def setUp(self):
        """
        @brief Setup test cases.
        """
        log.debug("InstrumentDriverTestCase setUp")
        
        # Test to ensure we have initialized our test config
        if not self.test_config.initialized:
            return TestNotInitialized(msg="Tests non initialized. Missing InstrumentDriverTestCase.initalize(...)?")
            
        self.clear_events()

    def tearDown(self):
        """
        @brief Test teardown
        """
        log.debug("InstrumentDriverTestCase tearDown")
        
    def clear_events(self):
        """
        @brief Clear the event list.
        """
        self.events = []
        
    def event_received(self, evt):
        """
        @brief Simple callback to catch events from the driver for verification.
        """
        self.events.append(evt)

    @classmethod
    def comm_config_file(cls):
        """
        @brief Return the path the the driver comm config yaml file.
        @return if comm_config.yml exists return the full path
        """
        repo_dir = Config().get('working_repo')
        driver_path = cls.test_config.driver_module
        p = re.compile('\.')
        driver_path = p.sub('/', driver_path)
        abs_path = "%s/%s/%s" % (repo_dir, os.path.dirname(driver_path), CommConfig.config_filename())
        
        log.debug(abs_path)
        return abs_path

    @classmethod
    def get_comm_config(cls):
        """
        @brief Create the comm config object by reading the comm_config.yml file.
        """
        log.info("get comm config")
        config_file = cls.comm_config_file()
        
        log.debug( " -- reading comm config from: %s" % config_file )
        if not os.path.exists(config_file):
            raise TestNoCommConfig(msg="Missing comm config.  Try running start_driver or switch_driver")
        
        return CommConfig.get_config_from_file(config_file)
        

    @classmethod
    def init_port_agent(cls):
        """
        @brief Launch the driver process and driver client.  This is used in the
        integration and qualification tests.  The port agent abstracts the physical
        interface with the instrument.
        @retval return the pid to the logger process
        """
        log.info("Startup Port Agent")

        comm_config = cls.get_comm_config()

        config = {
            'device_addr' : comm_config.device_addr,
            'device_port' : comm_config.device_port
        }

        port_agent = PortAgentProcess.launch_process(config, timeout = 60,
            test_mode = True)

        port = port_agent.get_data_port()
        pid  = port_agent.get_pid()

        log.info('Started port agent pid %s listening at port %s' % (pid, port))

        cls.test_config.port_agent = port_agent
        return port

    @classmethod
    def stop_port_agent(cls):
        """
        Stop the port agent.
        """
        log.info("Stop port agent")
        if cls.test_config.port_agent:
            log.debug("found port agent, now stop it")
            cls.test_config.port_agent.stop()

    
    def init_driver_process_client(self):
        """
        @brief Launch the driver process and driver client
        @retval return driver process and driver client object
        """
        log.info("Startup Driver Process")

        driver_config = {
            'dvr_mod'      : self.test_config.driver_module,
            'dvr_cls'      : self.test_config.driver_class,
            'workdir'      : self.test_config.working_dir,
            'comms_config' : self.port_agent_comm_config(),
            'process_type' : self.test_config.driver_process_type,
        }

        self.driver_process = DriverProcess.get_process(driver_config, True)
        self.driver_process.launch()

        # Verify the driver has started.
        if not self.driver_process.getpid():
            log.error('Error starting driver process.')
            raise InstrumentException('Error starting driver process.')

        try:
            driver_client = self.driver_process.get_client()
            driver_client.start_messaging(self.event_received)
            retval = driver_client.cmd_dvr('process_echo', 'Test.') # data=? RU

            self.driver_client = driver_client
        except Exception, e:
            self.driver_process.stop()
            log.error('Error starting driver client. %s', e)
            raise InstrumentException('Error starting driver client.')

        log.info('started its driver.')
    
    def stop_driver_process_client(self):
        """
        Stop the driver_process.
        """
        if self.driver_process:
            self.driver_process.stop()

    def port_agent_comm_config(self):
        port = self.port_agent.get_data_port()
        return {
            'addr': 'localhost',
            'port': port
        }




class InstrumentDriverUnitTestCase(InstrumentDriverTestCase):
    """
    Base class for instrument driver unit tests
    """

class InstrumentDriverIntegrationTestCase(InstrumentDriverTestCase):   # Must inherit from here to get _start_container
    @classmethod
    def setUpClass(cls):
        cls.init_port_agent()

    @classmethod
    def tearDownClass(cls):
        cls.stop_port_agent()

    def setUp(self):
        """
        @brief Setup test cases.
        """
        InstrumentDriverTestCase.setUp(self)
        self.port_agent = self.test_config.port_agent

        log.debug("InstrumentDriverIntegrationTestCase setUp")
        self.init_driver_process_client()

    def tearDown(self):
        """
        @brief Test teardown
        """
        log.debug("InstrumentDriverIntegrationTestCase tearDown")
        self.stop_driver_process_client()

        InstrumentDriverTestCase.tearDown(self)

    def test_driver_process(self):
        """
        @Brief Test for correct launch of driver process and communications, including asynchronous driver events.
        """

        log.info("Ensuring driver process was started properly ...")
        
        # Verify processes exist.
        self.assertNotEqual(self.driver_process, None)
        drv_pid = self.driver_process.getpid()
        self.assertTrue(isinstance(drv_pid, int))
        
        self.assertNotEqual(self.port_agent, None)
        pagent_pid = self.port_agent.get_pid()
        self.assertTrue(isinstance(pagent_pid, int))
        
        # Send a test message to the process interface, confirm result.
        msg = 'I am a ZMQ message going to the process.'
        reply = self.driver_client.cmd_dvr('process_echo', msg)
        self.assertEqual(reply,'process_echo: '+msg)
        
        # Test the driver is in state unconfigured.
        # TODO: Add this test back in after driver code is merged from coi-services
        #state = self.driver_client.cmd_dvr('get_current_state')
        #self.assertEqual(state, DriverConnectionState.UNCONFIGURED)
        
        # Send a test message to the driver interface, confirm result.
        msg = 'I am a ZMQ message going to the driver.'
        reply = self.driver_client.cmd_dvr('driver_echo', msg)
        self.assertEqual(reply, 'driver_echo: '+msg)
        
        # Test the event thread publishes and client side picks up events.
        events = [
            'I am important event #1!',
            'And I am important event #2!'
            ]
        reply = self.driver_client.cmd_dvr('test_events', events=events)
        gevent.sleep(1)
        
        # Confirm the events received are as expected.
        self.assertEqual(self.events, events)

        # Test the exception mechanism.
        with self.assertRaises(InstrumentException):
            exception_str = 'Oh no, something bad happened!'
            reply = self.driver_client.cmd_dvr('test_exceptions', exception_str)

        # Verify we received a driver error event.
        gevent.sleep(1)
        error_events = [evt for evt in self.events if isinstance(evt, dict) and evt['type']==DriverAsyncEvent.ERROR]
        self.assertTrue(len(error_events) == 1)


class InstrumentDriverQualificationTestCase(InstrumentDriverTestCase):

    @classmethod
    def setUpClass(cls):
        cls.init_port_agent()

    @classmethod
    def tearDownClass(cls):
        cls.stop_port_agent()

    def setUp(self):
        """
        @brief Setup test cases.
        """
        log.debug("InstrumentDriverQualificationTestCase setUp")

        InstrumentDriverTestCase.setUp(self)

        self.port_agent = self.test_config.port_agent

        self.instrument_agent_manager = InstrumentAgentClient();
        self.instrument_agent_manager.start_container(deploy_file=self.test_config.container_deploy_file)
        self.container = self.instrument_agent_manager.container

        self.data_subscribers = InstrumentAgentDataSubscribers(
            packet_config=self.test_config.instrument_agent_packet_config,
            encoding=self.test_config.instrument_agent_stream_encoding,
            stream_definition=self.test_config.instrument_agent_stream_definition
        )
        self.event_subscribers = InstrumentAgentEventSubscribers()

        self.init_instrument_agent_client()


    def init_instrument_agent_client(self):
        log.info("Start Instrument Agent Client")

        # A callback for processing subscribed-to data.
        '''
        def consume_data(message, headers):
            log.info('Subscriber received data message: %s.', str(message))
            self.samples_received.append(message)
            if self.no_samples and self.no_samples == len(self.samples_received):
                self.async_data_result.set()
        '''
        # Driver config
        driver_config = {
            'dvr_mod' : self.test_config.driver_module,
            'dvr_cls' : self.test_config.driver_class,

            'process_type' : self.test_config.driver_process_type,

            'workdir' : self.test_config.working_dir,
            'comms_config' : self.port_agent_comm_config()
        }

        # Create agent config.
        agent_config = {
            'driver_config' : driver_config,
            'stream_config' : self.data_subscribers.stream_config,
            'agent'         : {'resource_id': self.test_config.instrument_agent_resource_id},
            'test_mode' : True  ## Enable a poison pill. If the spawning process dies
            ## shutdown the daemon process.
        }

        # Start instrument agent client.
        self.instrument_agent_manager.start_client(
            name=self.test_config.instrument_agent_name,
            module=self.test_config.instrument_agent_module,
            cls=self.test_config.instrument_agent_class,
            config=agent_config,
            resource_id=self.test_config.instrument_agent_resource_id,
            deploy_file=self.test_config.container_deploy_file
        )

        self.instrument_agent_client = self.instrument_agent_manager.instrument_agent_client


    def tearDown(self):
        """
        @brief Test teardown
        """
        log.debug("InstrumentDriverQualificationTestCase tearDown")
        self.instrument_agent_manager.stop_container()
        InstrumentDriverTestCase.tearDown(self)

    def test_common_qualification(self):
        self.assertTrue(1)

    @patch.dict(CFG, {'endpoint':{'receive':{'timeout': 1200}}})
    def test_instrument_agent_common_state_model_lifecycle(self):
        """
        @brief Test agent state transitions.
               This test verifies that the instrument agent can
               properly command the instrument through the following states.
        @todo  Once direct access settles down and works again, re-enable direct access.

               KNOWN COMMANDS               -> RESULTANT STATES:
               * power_up                   -> UNINITIALIZED
               * power_down                 -> POWERED_DOWN
               * initialize                 -> INACTIVE
               * reset                      -> UNINITIALIZED
               * go_active                  -> IDLE
               * go_inactive                -> INACTIVE
               * run                        -> OBSERVATORY
               * clear                      -> IDLE
               * pause                      -> STOPPED
               * resume                     -> OBSERVATORY
               * go_streaming               -> STREAMING
               * go_direct_access           -> DIRECT_ACCESS
               * go_observatory             -> OBSERVATORY
               * get_current_state          -> gives current state.
               * start_transaction (NA)
               * end_transaction (NA)

               STATES ACHIEVED:
               * InstrumentAgentState.POWERED_DOWN
               * InstrumentAgentState.UNINITIALIZED
               * InstrumentAgentState.INACTIVE
               * InstrumentAgentState.IDLE
               * InstrumentAgentState.OBSERVATORY
               * InstrumentAgentState.STREAMING
               * InstrumentAgentState.DIRECT_ACCESS
               * InstrumentAgentState.STOPPED

               above that are common to all devices go into common,
               others go into instrument specific

               ?? when we get it, we can add:
               ??    get_current_capabilitys <- instrument specific

               A side effect of this testing is verification that the
               events emitted by the agent conform to those expected
               by the system.
        """

        cmd = AgentCommand(command='power_down')
        retval = self.instrument_agent_client.execute_agent(cmd)
        cmd = AgentCommand(command='get_current_state')
        retval = self.instrument_agent_client.execute_agent(cmd)
        state = retval.result
        self.assertEqual(state, InstrumentAgentState.POWERED_DOWN)

        cmd = AgentCommand(command='power_up')
        retval = self.instrument_agent_client.execute_agent(cmd)
        cmd = AgentCommand(command='get_current_state')
        retval = self.instrument_agent_client.execute_agent(cmd)
        state = retval.result
        self.assertEqual(state, InstrumentAgentState.UNINITIALIZED)

        cmd = AgentCommand(command='initialize')
        retval = self.instrument_agent_client.execute_agent(cmd)
        cmd = AgentCommand(command='get_current_state')
        retval = self.instrument_agent_client.execute_agent(cmd)
        state = retval.result
        self.assertEqual(state, InstrumentAgentState.INACTIVE)

        cmd = AgentCommand(command='go_active')
        retval = self.instrument_agent_client.execute_agent(cmd)
        cmd = AgentCommand(command='get_current_state')
        retval = self.instrument_agent_client.execute_agent(cmd)
        state = retval.result
        self.assertEqual(state, InstrumentAgentState.IDLE)
        log.debug("Instrument active.  Verify RQ-634")

        cmd = AgentCommand(command='go_inactive')
        retval = self.instrument_agent_client.execute_agent(cmd)
        cmd = AgentCommand(command='get_current_state')
        retval = self.instrument_agent_client.execute_agent(cmd)
        state = retval.result
        self.assertEqual(state, InstrumentAgentState.INACTIVE)

        # ...and put it back to where it should be...
        cmd = AgentCommand(command='go_active')
        retval = self.instrument_agent_client.execute_agent(cmd)
        cmd = AgentCommand(command='get_current_state')
        retval = self.instrument_agent_client.execute_agent(cmd)
        state = retval.result
        self.assertEqual(state, InstrumentAgentState.IDLE)

        cmd = AgentCommand(command='run')
        retval = self.instrument_agent_client.execute_agent(cmd)
        cmd = AgentCommand(command='get_current_state')
        retval = self.instrument_agent_client.execute_agent(cmd)
        state = retval.result
        self.assertEqual(state, InstrumentAgentState.OBSERVATORY)

        # Begin streaming.
        cmd = AgentCommand(command='go_streaming')
        retval = self.instrument_agent_client.execute_agent(cmd)
        cmd = AgentCommand(command='get_current_state')
        retval = self.instrument_agent_client.execute_agent(cmd)
        state = retval.result
        self.assertEqual(state, InstrumentAgentState.STREAMING)
        log.debug("Enterered streaming mode. Verify RQ-636")

        # Halt streaming.
        cmd = AgentCommand(command='go_observatory')
        retval = self.instrument_agent_client.execute_agent(cmd)
        cmd = AgentCommand(command='get_current_state')
        retval = self.instrument_agent_client.execute_agent(cmd)
        state = retval.result
        self.assertEqual(state, InstrumentAgentState.OBSERVATORY)

        # go direct access
        cmd = AgentCommand(command='go_direct_access',
                           kwargs={'session_type':DirectAccessTypes.telnet,
                           #kwargs={'session_type':DirectAccessTypes.vsp,
                                   'session_timeout':600,
                                   'inactivity_timeout':600})
        retval = self.instrument_agent_client.execute_agent(cmd)
        log.debug("5***** go_direct_access retval=" + str(retval.result))
        cmd = AgentCommand(command='get_current_state')
        retval = self.instrument_agent_client.execute_agent(cmd)
        state = retval.result
        self.assertEqual(state, InstrumentAgentState.DIRECT_ACCESS)

        # Halt DA.
        cmd = AgentCommand(command='go_observatory')
        retval = self.instrument_agent_client.execute_agent(cmd)
        cmd = AgentCommand(command='get_current_state')
        retval = self.instrument_agent_client.execute_agent(cmd)
        state = retval.result
        self.assertEqual(state, InstrumentAgentState.OBSERVATORY)

        cmd = AgentCommand(command='pause')
        retval = self.instrument_agent_client.execute_agent(cmd)
        cmd = AgentCommand(command='get_current_state')
        retval = self.instrument_agent_client.execute_agent(cmd)
        state = retval.result
        self.assertEqual(state, InstrumentAgentState.STOPPED)

        cmd = AgentCommand(command='resume')
        retval = self.instrument_agent_client.execute_agent(cmd)
        cmd = AgentCommand(command='get_current_state')
        retval = self.instrument_agent_client.execute_agent(cmd)
        state = retval.result
        self.assertEqual(state, InstrumentAgentState.OBSERVATORY)

        cmd = AgentCommand(command='clear')
        retval = self.instrument_agent_client.execute_agent(cmd)
        cmd = AgentCommand(command='get_current_state')
        retval = self.instrument_agent_client.execute_agent(cmd)
        state = retval.result
        self.assertEqual(state, InstrumentAgentState.IDLE)

        cmd = AgentCommand(command='run')
        retval = self.instrument_agent_client.execute_agent(cmd)
        cmd = AgentCommand(command='get_current_state')
        retval = self.instrument_agent_client.execute_agent(cmd)
        state = retval.result
        self.assertEqual(state, InstrumentAgentState.OBSERVATORY)

        cmd = AgentCommand(command='pause')
        retval = self.instrument_agent_client.execute_agent(cmd)
        cmd = AgentCommand(command='get_current_state')
        retval = self.instrument_agent_client.execute_agent(cmd)
        state = retval.result
        self.assertEqual(state, InstrumentAgentState.STOPPED)

        cmd = AgentCommand(command='clear')
        retval = self.instrument_agent_client.execute_agent(cmd)
        cmd = AgentCommand(command='get_current_state')
        retval = self.instrument_agent_client.execute_agent(cmd)
        state = retval.result
        self.assertEqual(state, InstrumentAgentState.IDLE)

        cmd = AgentCommand(command='reset')
        retval = self.instrument_agent_client.execute_agent(cmd)
        cmd = AgentCommand(command='get_current_state')
        retval = self.instrument_agent_client.execute_agent(cmd)
        state = retval.result
        self.assertEqual(state, InstrumentAgentState.UNINITIALIZED)

    def test_instrument_agent_to_instrument_driver_connectivity(self):
        """
        @brief This test verifies that the instrument agent can
               talk to the instrument driver.

               The intent of this is to be a ping to the driver
               layer.
        """

        log.debug("IA client = " + str(self.instrument_agent_client))

        cmd = AgentCommand(command='power_down')
        retval = self.instrument_agent_client.execute_agent(cmd)
        cmd = AgentCommand(command='get_current_state')
        retval = self.instrument_agent_client.execute_agent(cmd)
        state = retval.result
        self.assertEqual(state, InstrumentAgentState.POWERED_DOWN)

        cmd = AgentCommand(command='power_up')
        retval = self.instrument_agent_client.execute_agent(cmd)
        cmd = AgentCommand(command='get_current_state')
        retval = self.instrument_agent_client.execute_agent(cmd)
        state = retval.result
        self.assertEqual(state, InstrumentAgentState.UNINITIALIZED)

        cmd = AgentCommand(command='initialize')
        retval = self.instrument_agent_client.execute_agent(cmd)
        cmd = AgentCommand(command='get_current_state')
        retval = self.instrument_agent_client.execute_agent(cmd)
        state = retval.result

        cmd = AgentCommand(command='go_layer_ping')
        retval = self.instrument_agent_client.execute_agent(cmd)
        cmd = AgentCommand(command='get_current_state')
        retval = self.instrument_agent_client.execute_agent(cmd)
        state = retval.result
        self.assertEqual(state, InstrumentAgentState.LAYER_PING)
        log.debug("***** If i get here i am in LAYER_PING state....")

        cmd = AgentCommand(command='helo_agent', kwargs={'message': 'PING-AGENT'})
        retval = self.instrument_agent_client.execute_agent(cmd)
        self.assertEqual(retval.result, "PONG-PING-AGENT")

        cmd = AgentCommand(command='helo_driver', kwargs={'message': 'PING-DRIVER'})
        retval = self.instrument_agent_client.execute_agent(cmd)
        self.assertEqual(retval.result, 'process_echo: PING-DRIVER')

        cmd = AgentCommand(command='go_inactive')
        retval = self.instrument_agent_client.execute_agent(cmd)
        cmd = AgentCommand(command='get_current_state')
        retval = self.instrument_agent_client.execute_agent(cmd)
        state = retval.result
        log.debug("***** retval2 = " + str(retval))

        self.assertEqual(state, InstrumentAgentState.INACTIVE)
        log.debug("***** If i get here i am in POWERED_DOWN state....")


    def test_instrument_error_code_enum(self):
        """
        @brief check InstErrorCode for consistency
        """
        self.assertTrue(self.check_for_reused_values(InstErrorCode))
        pass

    def test_driver_connection_state_enum(self):
        """
        @brief check DriverConnectionState for consistency
        @todo this check should also be a device specific for drivers like Trhph
        """

        # self.assertEqual(TrhphDriverState.UNCONFIGURED, DriverConnectionState.UNCONFIGURED)
        # self.assertEqual(TrhphDriverState.DISCONNECTED, DriverConnectionState.DISCONNECTED)
        # self.assertEqual(TrhphDriverState.CONNECTED, DriverConnectionState.CONNECTED)

        self.assertTrue(self.check_for_reused_values(DriverConnectionState))

    def test_instrument_agent_event_enum(self):

        self.assertTrue(self.check_for_reused_values(InstrumentAgentEvent))

    def test_instrument_agent_state_enum(self):

        self.assertTrue(self.check_for_reused_values(InstrumentAgentState))


    def check_for_reused_values(self, obj):
        """
        @author Roger Unwin
        @brief  verifies that no two definitions resolve to the same value.
        @returns True if no reused values
        """
        match = 0
        outer_match = 0
        for i in [v for v in dir(obj) if not callable(getattr(obj,v))]:
            if i.startswith('_') == False:
                outer_match = outer_match + 1
                for j in [x for x in dir(obj) if not callable(getattr(obj,x))]:
                    if i.startswith('_') == False:
                        if getattr(obj, i) == getattr(obj, j):
                            match = match + 1
                            log.debug(str(i) + " == " + j + " (Looking for reused values)")

        # If this assert fails, then two of the enumerations have an identical value...
        return match == outer_match

    def test_driver_async_event_enum(self):
        """
        @ brief ProtocolState enum test

            1. test that SBE37ProtocolState matches the expected enums from DriverProtocolState.
            2. test that multiple distinct states do not resolve back to the same string.
        """

        self.assertTrue(self.check_for_reused_values(DriverAsyncEvent))

    @unittest.skip("Transaction management not yet implemented")
    def test_transaction_management_messages(self):
        """
        @brief This tests the start_transaction and
               end_transaction methods.
               https://confluence.oceanobservatories.org/display/syseng/CIAD+MI+SV+Instrument+Agent+Interface#CIADMISVInstrumentAgentInterface-Transactionmanagementmessages
               * start_transaction(acq_timeout,exp_timeout)
               * end_transaction(transaction_id)
               * transaction_id

               See: ion/services/mi/instrument_agent.py
               UPDATE: stub it out fill in later when its available ... place holder
        TODO:
        """
        pass

    def de_dupe(self, list_in):
        unique_set = Set(item for item in list_in)
        return [(item) for item in unique_set]

    @patch.dict(CFG, {'endpoint':{'receive':{'timeout': 1200}}})
    def test_driver_notification_messages(self):
        """
        @brief This tests event messages from the driver.  The following
               test moves the IA through all its states.  As it does this,
               event messages are generated and caught.  These messages
               are then compared with a list of expected messages to
               insure that the proper messages have been generated.
        """

        # Clear off any events from before this test so we have consistent state
        self._events_received = []

        expected_events = []
        expected_events.append('Agent entered state: INSTRUMENT_AGENT_STATE_POWERED_DOWN')
        expected_events.append('Agent entered state: INSTRUMENT_AGENT_STATE_UNINITIALIZED')
        expected_events.append('Agent entered state: INSTRUMENT_AGENT_STATE_INACTIVE')
        expected_events.append('New driver state: DRIVER_STATE_DISCONNECTED')
        expected_events.append('New driver state: DRIVER_STATE_DISCONNECTED')
        expected_events.append('New driver state: DRIVER_STATE_UNKNOWN')
        expected_events.append('New driver configuration:')
        expected_events.append('New driver state: DRIVER_STATE_COMMAND')
        expected_events.append('Agent entered state: INSTRUMENT_AGENT_STATE_IDLE')
        expected_events.append('New driver state: DRIVER_STATE_DISCONNECTED')
        expected_events.append('Agent entered state: INSTRUMENT_AGENT_STATE_INACTIVE')
        expected_events.append('New driver state: DRIVER_STATE_UNCONFIGURED')
        expected_events.append('New driver state: DRIVER_STATE_DISCONNECTED')
        expected_events.append('New driver state: DRIVER_STATE_DISCONNECTED')
        expected_events.append('New driver state: DRIVER_STATE_UNKNOWN')
        expected_events.append('New driver configuration:')
        expected_events.append('New driver state: DRIVER_STATE_COMMAND')
        expected_events.append('Agent entered state: INSTRUMENT_AGENT_STATE_IDLE')
        expected_events.append('Agent entered state: INSTRUMENT_AGENT_STATE_OBSERVATORY')
        expected_events.append('New driver state: DRIVER_STATE_AUTOSAMPLE')
        expected_events.append('Agent entered state: INSTRUMENT_AGENT_STATE_STREAMING')
        expected_events.append('New driver configuration:')
        expected_events.append('New driver state: DRIVER_STATE_COMMAND')
        expected_events.append('New driver state: DRIVER_STATE_DIRECT_ACCESS')
        expected_events.append('Agent entered state: INSTRUMENT_AGENT_STATE_DIRECT_ACCESS')
        expected_events.append('New driver state: DRIVER_STATE_COMMAND')
        expected_events.append('Agent entered state: INSTRUMENT_AGENT_STATE_OBSERVATORY')
        expected_events.append('Agent entered state: INSTRUMENT_AGENT_STATE_STOPPED')
        expected_events.append('Agent entered state: INSTRUMENT_AGENT_STATE_OBSERVATORY')
        expected_events.append('Agent entered state: INSTRUMENT_AGENT_STATE_IDLE')
        expected_events.append('Agent entered state: INSTRUMENT_AGENT_STATE_OBSERVATORY')
        expected_events.append('Agent entered state: INSTRUMENT_AGENT_STATE_STOPPED')
        expected_events.append('Agent entered state: INSTRUMENT_AGENT_STATE_IDLE')
        expected_events.append('New driver state: DRIVER_STATE_DISCONNECTED')
        expected_events.append('New driver state: DRIVER_STATE_UNCONFIGURED')
        expected_events.append('Agent entered state: INSTRUMENT_AGENT_STATE_UNINITIALIZED')

        cmd = AgentCommand(command='power_down')
        retval = self.instrument_agent_client.execute_agent(cmd)

        cmd = AgentCommand(command='power_up')
        retval = self.instrument_agent_client.execute_agent(cmd)

        cmd = AgentCommand(command='initialize')
        retval = self.instrument_agent_client.execute_agent(cmd)

        cmd = AgentCommand(command='go_active')
        retval = self.instrument_agent_client.execute_agent(cmd)

        cmd = AgentCommand(command='go_inactive')
        retval = self.instrument_agent_client.execute_agent(cmd)

        cmd = AgentCommand(command='go_active')
        retval = self.instrument_agent_client.execute_agent(cmd)

        cmd = AgentCommand(command='run')
        retval = self.instrument_agent_client.execute_agent(cmd)

        # Begin streaming.
        cmd = AgentCommand(command='go_streaming')
        retval = self.instrument_agent_client.execute_agent(cmd)

        # Halt streaming.
        cmd = AgentCommand(command='go_observatory')
        retval = self.instrument_agent_client.execute_agent(cmd)

        # go direct access
        cmd = AgentCommand(command='go_direct_access',
            kwargs={'session_type':DirectAccessTypes.telnet,
                    #kwargs={'session_type':DirectAccessTypes.vsp,
                    'session_timeout':600,
                    'inactivity_timeout':600})
        retval = self.instrument_agent_client.execute_agent(cmd)
        log.debug("RETVAL = " + str(retval))

        # Halt DA.
        cmd = AgentCommand(command='go_observatory')
        retval = self.instrument_agent_client.execute_agent(cmd)

        cmd = AgentCommand(command='pause')
        retval = self.instrument_agent_client.execute_agent(cmd)

        cmd = AgentCommand(command='resume')
        retval = self.instrument_agent_client.execute_agent(cmd)

        cmd = AgentCommand(command='clear')
        retval = self.instrument_agent_client.execute_agent(cmd)

        cmd = AgentCommand(command='run')
        retval = self.instrument_agent_client.execute_agent(cmd)

        cmd = AgentCommand(command='pause')
        retval = self.instrument_agent_client.execute_agent(cmd)

        cmd = AgentCommand(command='clear')
        retval = self.instrument_agent_client.execute_agent(cmd)

        cmd = AgentCommand(command='reset')
        retval = self.instrument_agent_client.execute_agent(cmd)

        raw_events = []
        for x in self.event_subscribers.events_received:
            if x.description.find("New driver configuration:") >= 0:
                raw_events.append("New driver configuration:")
                log.warn("*APPENDING* " + "New driver configuration:")
            else:
                raw_events.append(str(x.description))
                log.warn("*APPENDING* " + str(x.description))
        log.debug("raw_events[] = " + str(raw_events))
        for x in sorted(raw_events):
            log.debug(str(x) + " ?in (expected_events) = " + str(x in expected_events))
            self.assertTrue(x in expected_events)

        for x in sorted(expected_events):
            log.debug(str(x) + " ?in (raw_events) = " + str(x in raw_events))
            # in incomplete drivers, 2 of the states are not reached. 
            if x != "New driver configuration:" and x != 'New driver state: DRIVER_STATE_AUTOSAMPLE':
                self.assertTrue(x in raw_events)

        # assert we got the expected number of events
        num_expected = len(self.de_dupe(expected_events))
        num_actual = len(self.de_dupe(raw_events))
        self.assertTrue(num_actual <= num_expected)
        # in incomplete drivers, 2 of the states are not reached. 
        # ("New driver configuration:" and 'New driver state: DRIVER_STATE_AUTOSAMPLE')
        self.assertTrue(num_actual >= (num_expected - 2))  
        # FAIL AssertionError: 37 != 38
        pass

    @patch.dict(CFG, {'endpoint':{'receive':{'timeout': 20}}})
    def test_instrument_driver_to_physical_instrument_interoperability(self):
        """
        @Brief this test is the integreation test test_connect
               but run through the agent.

               On a seabird sbe37 this results in a ds and dc command being sent.
        """

        cmd = AgentCommand(command='initialize')
        retval = self.instrument_agent_client.execute_agent(cmd)
        cmd = AgentCommand(command='get_current_state')
        retval = self.instrument_agent_client.execute_agent(cmd)
        state = retval.result
        self.assertEqual(state, InstrumentAgentState.INACTIVE)

        log.debug("BEFORE GO_ACTIVE")
        cmd = AgentCommand(command='go_active')
        log.debug("MIDDLE GO_ACTIVE")
        retval = self.instrument_agent_client.execute_agent(cmd)
<<<<<<< HEAD
        log.debug("AFTER GO_ACTIVE")

=======
>>>>>>> 0e5a4fc5
        # Test the driver is configured for comms.
        cmd = AgentCommand(command='get_current_state')
        retval = self.instrument_agent_client.execute_agent(cmd)
        state = retval.result
        self.assertEqual(state, InstrumentAgentState.IDLE)

        pass

    @unittest.skip("Driver.get_device_signature not yet implemented")
    def test_get_device_signature(self):
        """
        @Brief this test will call get_device_signature once that is
               implemented in the driver
        """
        pass


    def test_initialize(self):
        """
        Test agent initialize command. This causes creation of
        driver process and transition to inactive.
        """

        cmd = AgentCommand(command='get_current_state')
        retval = self.instrument_agent_client.execute_agent(cmd)
        state = retval.result
        self.assertEqual(state, InstrumentAgentState.UNINITIALIZED)

        cmd = AgentCommand(command='initialize')
        retval = self.instrument_agent_client.execute_agent(cmd)
        cmd = AgentCommand(command='get_current_state')
        retval = self.instrument_agent_client.execute_agent(cmd)
        state = retval.result
        self.assertEqual(state, InstrumentAgentState.INACTIVE)

        cmd = AgentCommand(command='reset')
        retval = self.instrument_agent_client.execute_agent(cmd)
        cmd = AgentCommand(command='get_current_state')
        retval = self.instrument_agent_client.execute_agent(cmd)
        state = retval.result
        self.assertEqual(state, InstrumentAgentState.UNINITIALIZED)<|MERGE_RESOLUTION|>--- conflicted
+++ resolved
@@ -958,11 +958,8 @@
         cmd = AgentCommand(command='go_active')
         log.debug("MIDDLE GO_ACTIVE")
         retval = self.instrument_agent_client.execute_agent(cmd)
-<<<<<<< HEAD
         log.debug("AFTER GO_ACTIVE")
 
-=======
->>>>>>> 0e5a4fc5
         # Test the driver is configured for comms.
         cmd = AgentCommand(command='get_current_state')
         retval = self.instrument_agent_client.execute_agent(cmd)
