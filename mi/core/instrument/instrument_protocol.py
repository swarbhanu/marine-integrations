--- conflicted
+++ resolved
@@ -458,8 +458,8 @@
         """
         
         # Construct superclass.
-<<<<<<< HEAD
-        InstrumentProtocol.__init__(self, driver_event)
+        CommandResponseInstrumentProtocol.__init__(self, prompts, newline, driver_event)
+        self._menu = menu
 
         # The end of line delimiter.                
         self._newline = newline
@@ -620,8 +620,3 @@
         self._linebuf += data        
         self._promptbuf += data
         self._last_data_timestamp = time.time()    
-
-=======
-        CommandResponseInstrumentProtocol.__init__(self, prompts, newline, driver_event)
-        self._menu = menu
->>>>>>> f3565f9a
