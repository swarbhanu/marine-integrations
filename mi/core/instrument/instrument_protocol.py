--- conflicted
+++ resolved
@@ -678,9 +678,6 @@
             
         # Grab time for timeout and wait for prompt.
         starttime = time.time()
-<<<<<<< HEAD
-
-=======
         
         """
         DHE: It doesn't seem right to go through the list of prompts
@@ -691,7 +688,6 @@
         it's a don't care, then that should be explicitly stated.
         Maybe some instrument behavior requires this?
         """        
->>>>>>> 1b64e9e1
         if expected_prompt == None:
             prompt_list = self._prompts.list()
         else:
@@ -711,14 +707,9 @@
                 else:
                     time.sleep(.1)
             if time.time() > starttime + timeout:
-<<<<<<< HEAD
-                #print "------->> get_response DHE TIMEOUT!!!!"
-                raise InstrumentTimeoutException("in _get_response()")
-=======
                 log.error('MenuInstrumentProtocol._get_response TIMEOUT waiting for item: %s in promptbuf!' 
                           %(item))
-                raise InstrumentTimeoutException()
->>>>>>> 1b64e9e1
+                raise InstrumentTimeoutException("in _get_response()")
                
     def _navigate_and_execute(self, cmd, **kwargs):
         """
